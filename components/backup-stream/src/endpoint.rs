// Copyright 2022 TiKV Project Authors. Licensed under Apache-2.0.

use std::{
    collections::HashSet,
    fmt,
    marker::PhantomData,
    path::PathBuf,
    sync::{atomic::Ordering, Arc},
    time::Duration,
};

use concurrency_manager::ConcurrencyManager;
use engine_traits::KvEngine;
use error_code::ErrorCodeExt;
use futures::FutureExt;
use kvproto::{
    brpb::{StreamBackupError, StreamBackupTaskInfo},
    metapb::Region,
};
use online_config::ConfigChange;
use pd_client::PdClient;
use raftstore::{
    coprocessor::{CmdBatch, ObserveHandle, RegionInfoProvider},
    router::RaftStoreRouter,
};
use tikv::config::BackupStreamConfig;
use tikv_util::{
    box_err,
    config::ReadableDuration,
    debug, defer, info,
    time::{Instant, Limiter},
    warn,
    worker::{Runnable, Scheduler},
    HandyRwLock,
};
use tokio::{
    io::Result as TokioResult,
    runtime::{Handle, Runtime},
    sync::oneshot,
};
use tokio_stream::StreamExt;
use txn_types::TimeStamp;

use super::metrics::HANDLE_EVENT_DURATION_HISTOGRAM;
use crate::{
    annotate,
    checkpoint_manager::{
        BasicFlushObserver, CheckpointManager, CheckpointV2FlushObserver,
        CheckpointV3FlushObserver, FlushObserver, GetCheckpointResult, RegionIdWithVersion,
    },
    errors::{Error, Result},
    event_loader::{InitialDataLoader, PendingMemoryQuota},
    future,
    metadata::{store::MetaStore, MetadataClient, MetadataEvent, StreamTask},
    metrics::{self, TaskStatus},
    observer::BackupStreamObserver,
    router::{ApplyEvents, Router},
    subscription_manager::{RegionSubscriptionManager, ResolvedRegions},
    subscription_track::SubscriptionTracer,
    try_send,
    utils::{self, CallbackWaitGroup, StopWatch, Work},
};

const SLOW_EVENT_THRESHOLD: f64 = 120.0;
/// CHECKPOINT_SAFEPOINT_TTL_IF_ERROR specifies the safe point TTL(24 hour) if task has fatal error.
const CHECKPOINT_SAFEPOINT_TTL_IF_ERROR: u64 = 24;

pub struct Endpoint<S, R, E, RT, PDC> {
    // Note: those fields are more like a shared context between components.
    // For now, we copied them everywhere, maybe we'd better extract them into a
    // context type.
    pub(crate) meta_client: MetadataClient<S>,
    pub(crate) scheduler: Scheduler<Task>,
    pub(crate) store_id: u64,
    pub(crate) regions: R,
    pub(crate) engine: PhantomData<E>,
    pub(crate) router: RT,
    pub(crate) pd_client: Arc<PDC>,
    pub(crate) subs: SubscriptionTracer,
    pub(crate) concurrency_manager: ConcurrencyManager,

    range_router: Router,
    observer: BackupStreamObserver,
    pool: Runtime,
    initial_scan_memory_quota: PendingMemoryQuota,
    initial_scan_throughput_quota: Limiter,
    region_operator: RegionSubscriptionManager<S, R, PDC>,
    failover_time: Option<Instant>,
    config: BackupStreamConfig,
    checkpoint_mgr: CheckpointManager,
}

impl<S, R, E, RT, PDC> Endpoint<S, R, E, RT, PDC>
where
    R: RegionInfoProvider + 'static + Clone,
    E: KvEngine,
    RT: RaftStoreRouter<E> + 'static,
    PDC: PdClient + 'static,
    S: MetaStore + 'static,
{
    pub fn new(
        store_id: u64,
        store: S,
        config: BackupStreamConfig,
        scheduler: Scheduler<Task>,
        observer: BackupStreamObserver,
        accessor: R,
        router: RT,
        pd_client: Arc<PDC>,
        concurrency_manager: ConcurrencyManager,
    ) -> Self {
        crate::metrics::STREAM_ENABLED.inc();
        let pool = create_tokio_runtime(config.io_threads, "backup-stream")
            .expect("failed to create tokio runtime for backup stream worker.");

        let meta_client = MetadataClient::new(store, store_id);
        let range_router = Router::new(
            PathBuf::from(config.temp_path.clone()),
            scheduler.clone(),
            config.temp_file_size_limit_per_task.0,
            config.max_flush_interval.0,
        );

        // spawn a worker to watch task changes from etcd periodically.
        let meta_client_clone = meta_client.clone();
        let scheduler_clone = scheduler.clone();
        // TODO build a error handle mechanism #error 2
        pool.spawn(async {
            if let Err(err) = Self::start_and_watch_tasks(meta_client_clone, scheduler_clone).await
            {
                err.report("failed to start watch tasks");
            }
        });

        pool.spawn(Self::starts_flush_ticks(range_router.clone()));

        let initial_scan_memory_quota =
            PendingMemoryQuota::new(config.initial_scan_pending_memory_quota.0 as _);
        let limit = if config.initial_scan_rate_limit.0 > 0 {
            config.initial_scan_rate_limit.0 as f64
        } else {
            f64::INFINITY
        };
        let initial_scan_throughput_quota = Limiter::new(limit);
        info!("the endpoint of stream backup started"; "path" => %config.temp_path);
        let subs = SubscriptionTracer::default();
        let (region_operator, op_loop) = RegionSubscriptionManager::start(
            InitialDataLoader::new(
                router.clone(),
                accessor.clone(),
                range_router.clone(),
                subs.clone(),
                scheduler.clone(),
                initial_scan_memory_quota.clone(),
                pool.handle().clone(),
                initial_scan_throughput_quota.clone(),
            ),
            observer.clone(),
            meta_client.clone(),
            pd_client.clone(),
            config.num_threads,
        );
        pool.spawn(op_loop);
        Endpoint {
            meta_client,
            range_router,
            scheduler,
            observer,
            pool,
            store_id,
            regions: accessor,
            engine: PhantomData,
            router,
            pd_client,
            subs,
            concurrency_manager,
            initial_scan_memory_quota,
            initial_scan_throughput_quota,
            region_operator,
            failover_time: None,
            config,
            checkpoint_mgr: Default::default(),
        }
    }
}

impl<S, R, E, RT, PDC> Endpoint<S, R, E, RT, PDC>
where
    S: MetaStore + 'static,
    R: RegionInfoProvider + Clone + 'static,
    E: KvEngine,
    RT: RaftStoreRouter<E> + 'static,
    PDC: PdClient + 'static,
{
    fn get_meta_client(&self) -> MetadataClient<S> {
        self.meta_client.clone()
    }

    fn on_fatal_error(&self, task: String, err: Box<Error>) {
        // Let's pause the task first.
        self.unload_task(&task);
        err.report_fatal();
        metrics::update_task_status(TaskStatus::Error, &task);

        let meta_cli = self.get_meta_client();
        let pdc = self.pd_client.clone();
        let store_id = self.store_id;
        let sched = self.scheduler.clone();
        let safepoint_name = self.pause_guard_id_for_task(&task);
        let safepoint_ttl = self.pause_guard_duration();
        self.pool.block_on(async move {
            let err_fut = async {
                let safepoint = meta_cli.global_progress_of_task(&task).await?;
                pdc.update_service_safe_point(
                    safepoint_name,
                    TimeStamp::new(safepoint - 1),
                    safepoint_ttl,
                )
                .await?;
                meta_cli.pause(&task).await?;
                let mut last_error = StreamBackupError::new();
                last_error.set_error_code(err.error_code().code.to_owned());
                last_error.set_error_message(err.to_string());
                last_error.set_store_id(store_id);
                last_error.set_happen_at(TimeStamp::physical_now());
                meta_cli.report_last_error(&task, last_error).await?;
                Result::Ok(())
            };
            if let Err(err_report) = err_fut.await {
                err_report.report(format_args!("failed to upload error {}", err_report));
                // Let's retry reporting after 5s.
                tokio::task::spawn(async move {
                    tokio::time::sleep(Duration::from_secs(5)).await;
                    try_send!(sched, Task::FatalError(task, err));
                });
            }
        })
    }

    async fn starts_flush_ticks(router: Router) {
        loop {
            // check every 5s.
            // TODO: maybe use global timer handle in the `tikv_utils::timer` (instead of enabling timing in the current runtime)?
            tokio::time::sleep(Duration::from_secs(5)).await;
            debug!("backup stream trigger flush tick");
            router.tick().await;
        }
    }

    // TODO find a proper way to exit watch tasks
    async fn start_and_watch_tasks(
        meta_client: MetadataClient<S>,
        scheduler: Scheduler<Task>,
    ) -> Result<()> {
        let tasks = meta_client.get_tasks().await?;
        for task in tasks.inner {
            info!("backup stream watch task"; "task" => ?task);
            if task.is_paused {
                continue;
            }
            // We have meet task upon store start, we must in a failover.
            scheduler.schedule(Task::MarkFailover(Instant::now()))?;
            // move task to schedule
            scheduler.schedule(Task::WatchTask(TaskOp::AddTask(task)))?;
        }

        let revision = tasks.revision;
        let meta_client_clone = meta_client.clone();
        let scheduler_clone = scheduler.clone();

        Handle::current().spawn(async move {
            if let Err(err) =
                Self::starts_watch_task(meta_client_clone, scheduler_clone, revision).await
            {
                err.report("failed to start watch tasks");
            }
        });

        Handle::current().spawn(async move {
            if let Err(err) = Self::starts_watch_pause(meta_client, scheduler, revision).await {
                err.report("failed to start watch pause");
            }
        });

        Ok(())
    }

    async fn starts_watch_task(
        meta_client: MetadataClient<S>,
        scheduler: Scheduler<Task>,
        revision: i64,
    ) -> Result<()> {
        let mut revision_new = revision;
        loop {
            let watcher = meta_client.events_from(revision_new).await;
            let mut watcher = match watcher {
                Ok(w) => w,
                Err(e) => {
                    e.report("failed to start watch pause");
                    tokio::time::sleep(Duration::from_secs(5)).await;
                    continue;
                }
            };

            loop {
                if let Some(event) = watcher.stream.next().await {
                    info!("backup stream watch event from etcd"; "event" => ?event);

                    let revision = meta_client.get_reversion().await;
                    if let Ok(r) = revision {
                        revision_new = r;
                    }

                    match event {
                        MetadataEvent::AddTask { task } => {
                            scheduler.schedule(Task::WatchTask(TaskOp::AddTask(task)))?;
                        }
                        MetadataEvent::RemoveTask { task } => {
                            scheduler.schedule(Task::WatchTask(TaskOp::RemoveTask(task)))?;
                        }
                        MetadataEvent::Error { err } => {
                            err.report("metadata client watch meet error");
                            tokio::time::sleep(Duration::from_secs(2)).await;
                            break;
                        }
                        _ => panic!("BUG: invalid event {:?}", event),
                    }
                } else {
                    tokio::time::sleep(Duration::from_secs(1)).await;
                    break;
                }
            }
        }
    }

    async fn starts_watch_pause(
        meta_client: MetadataClient<S>,
        scheduler: Scheduler<Task>,
        revision: i64,
    ) -> Result<()> {
        let mut revision_new = revision;

        loop {
            let watcher = meta_client.events_from_pause(revision_new).await;
            let mut watcher = match watcher {
                Ok(w) => w,
                Err(e) => {
                    e.report("failed to start watch pause");
                    tokio::time::sleep(Duration::from_secs(2)).await;
                    continue;
                }
            };

            loop {
                if let Some(event) = watcher.stream.next().await {
                    info!("backup stream watch event from etcd"; "event" => ?event);
                    let revision = meta_client.get_reversion().await;
                    if let Ok(r) = revision {
                        revision_new = r;
                    }

                    match event {
                        MetadataEvent::PauseTask { task } => {
                            scheduler.schedule(Task::WatchTask(TaskOp::PauseTask(task)))?;
                        }
                        MetadataEvent::ResumeTask { task } => {
                            scheduler.schedule(Task::WatchTask(TaskOp::ResumeTask(task)))?;
                        }
                        MetadataEvent::Error { err } => {
                            err.report("metadata client watch meet error");
                            tokio::time::sleep(Duration::from_secs(2)).await;
                            break;
                        }
                        _ => panic!("BUG: invalid event {:?}", event),
                    }
                } else {
                    tokio::time::sleep(Duration::from_secs(1)).await;
                    break;
                }
            }
        }
    }

    fn flush_observer(&self) -> Box<dyn FlushObserver> {
        let basic = BasicFlushObserver::new(self.pd_client.clone(), self.store_id);
        if self.config.use_checkpoint_v3 {
            Box::new(CheckpointV3FlushObserver::new(
                self.scheduler.clone(),
                self.meta_client.clone(),
                self.subs.clone(),
                basic,
            ))
        } else {
            Box::new(CheckpointV2FlushObserver::new(
                self.meta_client.clone(),
                self.make_flush_guard(),
                self.subs.clone(),
                basic,
            ))
        }
    }

    /// Convert a batch of events to the cmd batch, and update the resolver status.
    fn record_batch(subs: SubscriptionTracer, batch: CmdBatch) -> Option<ApplyEvents> {
        let region_id = batch.region_id;
        let mut resolver = match subs.get_subscription_of(region_id) {
            Some(rts) => rts,
            None => {
                debug!("the region isn't registered (no resolver found) but sent to backup_batch, maybe stale."; "region_id" => %region_id);
                return None;
            }
        };
        // Stale data is accpetable, while stale locks may block the checkpoint advancing.
        // Let L be the instant some key locked, U be the instant it unlocked,
        // +---------*-------L-----------U--*-------------+
        //           ^   ^----(1)----^      ^ We get the snapshot for initial scanning at here.
        //           +- If we issue refresh resolver at here, and the cmd batch (1) is the last cmd batch of the first observing.
        //              ...the background initial scanning may keep running, and the lock would be sent to the scanning.
        //              ...note that (1) is the last cmd batch of first observing, so the unlock event would never be sent to us.
        //              ...then the lock would get an eternal life in the resolver :|
        //                 (Before we refreshing the resolver for this region again)
        if batch.pitr_id != resolver.value().handle.id {
            debug!("stale command"; "region_id" => %region_id, "now" => ?resolver.value().handle.id, "remote" => ?batch.pitr_id);
            return None;
        }

        let kvs = ApplyEvents::from_cmd_batch(batch, resolver.value_mut().resolver());
        Some(kvs)
    }

    fn backup_batch(&self, batch: CmdBatch, work: Work) {
        let mut sw = StopWatch::new();

        let router = self.range_router.clone();
        let sched = self.scheduler.clone();
        let subs = self.subs.clone();
        self.pool.spawn(async move {
            let region_id = batch.region_id;
            let kvs = Self::record_batch(subs, batch);
            if kvs.as_ref().map(|x| x.is_empty()).unwrap_or(true) {
                return;
            }
            let kvs = kvs.unwrap();

            HANDLE_EVENT_DURATION_HISTOGRAM
                .with_label_values(&["to_stream_event"])
                .observe(sw.lap().as_secs_f64());
            let kv_count = kvs.len();
            let total_size = kvs.size();
            metrics::HEAP_MEMORY
                .add(total_size as _);
            utils::handle_on_event_result(&sched, router.on_events(kvs).await);
            metrics::HEAP_MEMORY
                .sub(total_size as _);
            let time_cost = sw.lap().as_secs_f64();
            if time_cost > SLOW_EVENT_THRESHOLD {
                warn!("write to temp file too slow."; "time_cost" => ?time_cost, "region_id" => %region_id, "len" => %kv_count);
            }
            HANDLE_EVENT_DURATION_HISTOGRAM
                .with_label_values(&["save_to_temp_file"])
                .observe(time_cost);
            drop(work)
        });
    }

    /// Make an initial data loader using the resource of the endpoint.
    pub fn make_initial_loader(&self) -> InitialDataLoader<E, R, RT> {
        InitialDataLoader::new(
            self.router.clone(),
            self.regions.clone(),
            self.range_router.clone(),
            self.subs.clone(),
            self.scheduler.clone(),
            self.initial_scan_memory_quota.clone(),
            self.pool.handle().clone(),
            self.initial_scan_throughput_quota.clone(),
        )
    }

    pub fn handle_watch_task(&self, op: TaskOp) {
        match op {
            TaskOp::AddTask(task) => {
                self.on_register(task);
            }
            TaskOp::RemoveTask(task_name) => {
                self.on_unregister(&task_name);
            }
            TaskOp::PauseTask(task_name) => {
                self.on_pause(&task_name);
            }
            TaskOp::ResumeTask(task) => {
                self.on_resume(task);
            }
        }
    }

    async fn observe_and_scan_region(
        &self,
        init: InitialDataLoader<E, R, RT>,
        task: &StreamTask,
        start_key: Vec<u8>,
        end_key: Vec<u8>,
    ) -> Result<()> {
        let start = Instant::now_coarse();
        let success = self
            .observer
            .ranges
            .wl()
            .add((start_key.clone(), end_key.clone()));
        if !success {
            warn!("backup stream task ranges overlapped, which hasn't been supported for now";
                "task" => ?task,
                "start_key" => utils::redact(&start_key),
                "end_key" => utils::redact(&end_key),
            );
        }
        // Assuming the `region info provider` would read region info form `StoreMeta` directly and this would be fast.
        // If this gets slow, maybe make it async again. (Will that bring race conditions? say `Start` handled after `ResfreshResolver` of some region.)
        let range_init_result = init.initialize_range(start_key.clone(), end_key.clone());
        match range_init_result {
            Ok(()) => {
                info!("backup stream success to initialize"; 
                        "start_key" => utils::redact(&start_key),
                        "end_key" => utils::redact(&end_key),
                        "take" => ?start.saturating_elapsed(),)
            }
            Err(e) => {
                e.report("backup stream initialize failed");
            }
        }
        Ok(())
    }

    // register task ranges
    pub fn on_register(&self, task: StreamTask) {
        let name = task.info.name.clone();
        let start_ts = task.info.start_ts;
        self.load_task(task);

        metrics::STORE_CHECKPOINT_TS
            .with_label_values(&[name.as_str()])
            .set(start_ts as _);
    }

    /// Load the task into memory: this would make the endpint start to observe.
    fn load_task(&self, task: StreamTask) {
        let cli = self.meta_client.clone();
        let init = self.make_initial_loader();
        let range_router = self.range_router.clone();
        let use_v3 = self.config.use_checkpoint_v3;

        info!(
            "register backup stream task";
            "task" => ?task,
        );

        let task_name = task.info.get_name().to_owned();
        // clean the safepoint created at pause(if there is)
        self.pool.spawn(
            self.pd_client
                .update_service_safe_point(
                    self.pause_guard_id_for_task(task.info.get_name()),
                    TimeStamp::zero(),
                    Duration::new(0, 0),
                )
                .map(|r| {
                    r.map_err(|err| Error::from(err).report("removing safe point for pausing"))
                }),
        );
        self.pool.block_on(async move {
            let task_clone = task.clone();
            let run = async move {
                let task_name = task.info.get_name();
                if !use_v3 {
                    cli.init_task(&task.info).await?;
                }
                let ranges = cli.ranges_of_task(task_name).await?;
                info!(
                    "register backup stream ranges";
                    "task" => ?task,
                    "ranges-count" => ranges.inner.len(),
                );
                let ranges = ranges
                    .inner
                    .into_iter()
                    .map(|(start_key, end_key)| {
                        (utils::wrap_key(start_key), utils::wrap_key(end_key))
                    })
                    .collect::<Vec<_>>();
                range_router
                    .register_task(task.clone(), ranges.clone())
                    .await?;

                for (start_key, end_key) in ranges {
                    let init = init.clone();

                    self.observe_and_scan_region(init, &task, start_key, end_key)
                        .await?
                }
                info!(
                    "finish register backup stream ranges";
                    "task" => ?task,
                );
                Result::Ok(())
            };
            if let Err(e) = run.await {
                e.report(format!(
                    "failed to register backup stream task {} to router: ranges not found",
                    task_clone.info.get_name()
                ));
            }
        });
        metrics::update_task_status(TaskStatus::Running, &task_name);
    }

    fn pause_guard_id_for_task(&self, task: &str) -> String {
        format!("{}-{}-pause-guard", task, self.store_id)
    }

    fn pause_guard_duration(&self) -> Duration {
        ReadableDuration::hours(CHECKPOINT_SAFEPOINT_TTL_IF_ERROR).0
    }

    pub fn on_pause(&self, task: &str) {
        self.unload_task(task);

        metrics::update_task_status(TaskStatus::Paused, task);
    }

    pub fn on_resume(&self, task_name: String) {
        let task = self.pool.block_on(self.meta_client.get_task(&task_name));
        match task {
            Ok(Some(stream_task)) => self.load_task(stream_task),
            Ok(None) => {
                info!("backup stream task not existed"; "task" => %task_name);
            }
            Err(err) => {
                err.report(format!("failed to resume backup stream task {}", task_name));
                let sched = self.scheduler.clone();
                tokio::task::spawn(async move {
                    tokio::time::sleep(Duration::from_secs(5)).await;
                    sched
                        .schedule(Task::WatchTask(TaskOp::ResumeTask(task_name)))
                        .unwrap();
                });
            }
        }
    }

    pub fn on_unregister(&self, task: &str) -> Option<StreamBackupTaskInfo> {
        let info = self.unload_task(task);
        self.remove_metrics_after_unregister(task);
        info
    }

    fn remove_metrics_after_unregister(&self, task: &str) {
        // remove metrics of the task so it won't mislead the metrics.
        let _ = metrics::STORE_CHECKPOINT_TS
            .remove_label_values(&[task])
            .map_err(
                |err| info!("failed to remove checkpoint ts metric"; "task" => task, "err" => %err),
            );
        let _ = metrics::remove_task_status_metric(task).map_err(
            |err| info!("failed to remove checkpoint ts metric"; "task" => task, "err" => %err),
        );
    }

    /// unload a task from memory: this would stop observe the changes required by the task temporarily.
    fn unload_task(&self, task: &str) -> Option<StreamBackupTaskInfo> {
        let router = self.range_router.clone();

        // for now, we support one concurrent task only.
        // so simply clear all info would be fine.
        self.observer.ranges.wl().clear();
        self.subs.clear();
        self.pool.block_on(router.unregister_task(task))
    }

    /// Make a guard for checking whether we can flush the checkpoint ts.
    fn make_flush_guard(&self) -> impl FnOnce() -> bool + Send {
        let failover = self.failover_time;
        let flush_duration = self.config.max_flush_interval;
        move || {
            if failover
                .as_ref()
                .map(|failover_t| failover_t.saturating_elapsed() < flush_duration.0 * 2)
                .unwrap_or(false)
            {
                warn!("during failover, skipping advancing resolved ts"; 
                    "failover_time_ago" => ?failover.map(|failover_t| failover_t.saturating_elapsed()));
                return false;
            }
            let in_flight = crate::observer::IN_FLIGHT_START_OBSERVE_MESSAGE.load(Ordering::SeqCst);
            if in_flight > 0 {
                warn!("inflight leader detected, skipping advancing resolved ts"; "in_flight" => %in_flight);
                return false;
            }
            true
        }
    }

    fn prepare_min_ts(&self) -> future![TimeStamp] {
        let pd_cli = self.pd_client.clone();
        let cm = self.concurrency_manager.clone();
        async move {
            let pd_tso = pd_cli
                .get_tso()
                .await
                .map_err(|err| Error::from(err).report("failed to get tso from pd"))
                .unwrap_or_default();
            cm.update_max_ts(pd_tso);
            let min_ts = cm.global_min_lock_ts().unwrap_or(TimeStamp::max());
            Ord::min(pd_tso, min_ts)
        }
    }

    fn get_resolved_regions(&self, min_ts: TimeStamp) -> future![Result<ResolvedRegions>] {
        let (tx, rx) = oneshot::channel();
        let op = self.region_operator.clone();
        async move {
            let req = ObserveOp::ResolveRegions {
                callback: Box::new(move |rs| {
                    let _ = tx.send(rs);
                }),
                min_ts,
            };
            op.request(req).await;
            rx.await
                .map_err(|err| annotate!(err, "failed to send request for resolve regions"))
        }
    }

    fn do_flush(&self, task: String, min_ts: TimeStamp) -> future![Result<()>] {
        let get_rts = self.get_resolved_regions(min_ts);
        let router = self.range_router.clone();
        let store_id = self.store_id;
        let mut flush_ob = self.flush_observer();
        async move {
            let mut resolved = get_rts.await?;
            let mut new_rts = resolved.global_checkpoint();
            #[cfg(feature = "failpoints")]
            fail::fail_point!("delay_on_flush");
            flush_ob.before(resolved.take_region_checkpoints()).await;
            if let Some(rewritten_rts) = flush_ob.rewrite_resolved_ts(&task).await {
                info!("rewriting resolved ts"; "old" => %new_rts, "new" => %rewritten_rts);
                new_rts = rewritten_rts.min(new_rts);
            }
            if let Some(rts) = router.do_flush(&task, store_id, new_rts).await {
                info!("flushing and refreshing checkpoint ts.";
                    "checkpoint_ts" => %rts,
                    "task" => %task,
                );
                if rts == 0 {
                    // We cannot advance the resolved ts for now.
                    return Ok(());
                }
<<<<<<< HEAD
                flush_ob.after(&task, rts).await?
=======
                if !can_advance() {
                    let cp_now =
                        meta_cli
                            .get_local_task_checkpoint(&task)
                            .await
                            .context(format_args!(
                                "during checking whether we should skip advencing ts to {}.",
                                rts
                            ))?;
                    // if we need to roll back checkpoint ts, don't prevent it.
                    if rts >= cp_now.into_inner() {
                        info!("skipping advance checkpoint."; "rts" => %rts, "old_rts" => %cp_now);
                        return Ok(());
                    }
                }

                if let Err(err) = pd_cli
                    .update_service_safe_point(
                        format!("backup-stream-{}-{}", task, store_id),
                        TimeStamp::new(rts - 1),
                        // Add a service safe point for 12 hour.
                        // It would probably be safe.
                        ReadableDuration::hours(CHECKPOINT_SAFEPOINT_TTL_IF_NOT_ADVANCE).0,
                    )
                    .await
                {
                    Error::from(err).report("failed to update service safe point!");
                    // don't give up?
                }
                // Optionally upload the region checkpoint.
                // Unless in some exteme condition, skipping upload the region checkpoint won't lead to data loss.
                if let Err(err) = meta_cli.upload_region_checkpoint(&task, &checkpoints).await {
                    err.report("failed to upload region checkpoint");
                }
                // we can advance the progress at next time.
                // return early so we won't be mislead by the metrics.
                meta_cli
                    .set_local_task_checkpoint(&task, rts)
                    .await
                    .context(format_args!("on flushing task {}", task))?;

                // Currently, we only support one task at the same time,
                // so use the task as label would be ok.
                metrics::STORE_CHECKPOINT_TS
                    .with_label_values(&[task.as_str()])
                    .set(rts as _);
                meta_cli
                    .clear_region_checkpoint(&task, fresh_regions.as_slice())
                    .await
                    .context(format_args!("on clearing the checkpoint for task {}", task))?;
>>>>>>> dad41a79
            }
            Ok(())
        }
    }

    pub fn on_force_flush(&self, task: String) {
        self.pool.block_on(async move {
            let info = self.range_router.get_task_info(&task).await;
            // This should only happen in testing, it would be to unwrap...
            let _ = info.unwrap().set_flushing_status_cas(false, true);
            let mts = self.prepare_min_ts().await;
            try_send!(self.scheduler, Task::FlushWithMinTs(task, mts));
        });
    }

    pub fn on_flush(&self, task: String) {
        self.pool.block_on(async move {
            let mts = self.prepare_min_ts().await;
            info!("min_ts prepared for flushing"; "min_ts" => %mts);
            try_send!(self.scheduler, Task::FlushWithMinTs(task, mts));
        })
    }

    fn on_flush_with_min_ts(&self, task: String, min_ts: TimeStamp) {
        self.pool.spawn(self.do_flush(task, min_ts).map(|r| {
            if let Err(err) = r {
                err.report("during updating flush status")
            }
        }));
    }

    /// Modify observe over some region.
    /// This would register the region to the RaftStore.
    pub fn on_modify_observe(&self, op: ObserveOp) {
        self.pool.block_on(self.region_operator.request(op));
    }

    pub fn run_task(&mut self, task: Task) {
        debug!("run backup stream task"; "task" => ?task, "store_id" => %self.store_id);
        let now = Instant::now_coarse();
        let label = task.label();
        defer! {
            metrics::INTERNAL_ACTOR_MESSAGE_HANDLE_DURATION.with_label_values(&[label])
                .observe(now.saturating_elapsed_secs())
        }
        match task {
            Task::WatchTask(op) => self.handle_watch_task(op),
            Task::BatchEvent(events) => self.do_backup(events),
            Task::Flush(task) => self.on_flush(task),
            Task::ModifyObserve(op) => self.on_modify_observe(op),
            Task::ForceFlush(task) => self.on_force_flush(task),
            Task::FatalError(task, err) => self.on_fatal_error(task, err),
            Task::ChangeConfig(_) => {
                warn!("change config online isn't supported for now.")
            }
            Task::Sync(cb, mut cond) => {
                if cond(&self.range_router) {
                    cb()
                } else {
                    let sched = self.scheduler.clone();
                    self.pool.spawn(async move {
                        tokio::time::sleep(Duration::from_millis(500)).await;
                        sched.schedule(Task::Sync(cb, cond)).unwrap();
                    });
                }
            }
            Task::MarkFailover(t) => self.failover_time = Some(t),
            Task::FlushWithMinTs(task, min_ts) => self.on_flush_with_min_ts(task, min_ts),
            Task::RegionCheckpointsOp(s) => self.handle_region_checkpoints_op(s),
        }
    }

    pub fn handle_region_checkpoints_op(&mut self, op: RegionCheckpointOperation) {
        match op {
            RegionCheckpointOperation::Update(u) => {
                // Let's clear all stale checkpoints first.
                // Or they may slow down the global checkpoint.
                self.checkpoint_mgr.clear();
                for (region, checkpoint) in u {
                    debug!("setting region checkpoint"; "region" => %region.get_id(), "ts" => %checkpoint);
                    self.checkpoint_mgr
                        .update_region_checkpoint(&region, checkpoint)
                }
            }
            RegionCheckpointOperation::Get(g, cb) => {
                let _guard = self.pool.handle().enter();
                match g {
                    RegionSet::Universal => cb(self
                        .checkpoint_mgr
                        .get_all()
                        .into_iter()
                        .map(|c| GetCheckpointResult::ok(c.region.clone(), c.checkpoint))
                        .collect()),
                    RegionSet::Regions(rs) => cb(rs
                        .iter()
                        .map(|(id, version)| {
                            self.checkpoint_mgr
                                .get_from_region(RegionIdWithVersion::new(*id, *version))
                        })
                        .collect()),
                }
            }
        }
    }

    pub fn do_backup(&self, events: Vec<CmdBatch>) {
        let wg = CallbackWaitGroup::new();
        for batch in events {
            self.backup_batch(batch, wg.clone().work());
        }
        self.pool.block_on(wg.wait())
    }
}

/// Create a standard tokio runtime
/// (which allows io and time reactor, involve thread memory accessor),
fn create_tokio_runtime(thread_count: usize, thread_name: &str) -> TokioResult<Runtime> {
    tokio::runtime::Builder::new_multi_thread()
        .thread_name(thread_name)
        // Maybe make it more configurable?
        // currently, blocking threads would be used for tokio local I/O.
        // (`File` API in `tokio::io` would use this pool.)
        .max_blocking_threads(thread_count * 8)
        .worker_threads(thread_count)
        .enable_io()
        .enable_time()
        .on_thread_start(|| {
            tikv_alloc::add_thread_memory_accessor();
        })
        .on_thread_stop(|| {
            tikv_alloc::remove_thread_memory_accessor();
        })
        .build()
}

#[derive(Debug)]
pub enum RegionSet {
    /// The universal set.
    Universal,
    /// A subset.
    Regions(HashSet<(u64, u64)>),
}

pub enum RegionCheckpointOperation {
    Update(Vec<(Region, TimeStamp)>),
    Get(RegionSet, Box<dyn FnOnce(Vec<GetCheckpointResult>) + Send>),
}

impl fmt::Debug for RegionCheckpointOperation {
    fn fmt(&self, f: &mut fmt::Formatter<'_>) -> fmt::Result {
        match self {
            Self::Update(arg0) => f.debug_tuple("Update").field(arg0).finish(),
            Self::Get(arg0, _) => f.debug_tuple("Get").field(arg0).finish(),
        }
    }
}

pub enum Task {
    WatchTask(TaskOp),
    BatchEvent(Vec<CmdBatch>),
    ChangeConfig(ConfigChange),
    /// Change the observe status of some region.
    ModifyObserve(ObserveOp),
    /// Convert status of some task into `flushing` and do flush then.
    ForceFlush(String),
    /// FatalError pauses the task and set the error.
    FatalError(String, Box<Error>),
    /// Run the callback when see this message. Only for test usage.
    /// NOTE: Those messages for testing are not guared by `#[cfg(test)]` for now, because
    ///       the integration test would not enable test config when compiling (why?)
    Sync(
        // Run the closure if ...
        Box<dyn FnOnce() + Send>,
        // This returns `true`.
        Box<dyn FnMut(&Router) -> bool + Send>,
    ),
    /// Mark the store as a failover store.
    /// This would prevent store from updating its checkpoint ts for a while.
    /// Because we are not sure whether the regions in the store have new leader --
    /// we keep a safe checkpoint so they can choose a safe `from_ts` for initial scanning.
    MarkFailover(Instant),
    /// Flush the task with name.
    Flush(String),
    /// Execute the flush with the calculated `min_ts`.
    /// This is an internal command only issued by the `Flush` task.
    FlushWithMinTs(String, TimeStamp),
    /// The command for getting region checkpoints.
    RegionCheckpointsOp(RegionCheckpointOperation),
}

#[derive(Debug)]
pub enum TaskOp {
    AddTask(StreamTask),
    RemoveTask(String),
    PauseTask(String),
    ResumeTask(String),
}

/// The callback for resolving region.
type ResolveRegionsCallback = Box<dyn FnOnce(ResolvedRegions) + 'static + Send>;

pub enum ObserveOp {
    Start {
        region: Region,
    },
    Stop {
        region: Region,
    },
    /// Destroy the region subscription.
    /// Unlike `Stop`, this will assume the region would never go back.
    /// For now, the effect of "never go back" is that we won't try to hint other store
    /// the checkpoint ts of this region.
    Destroy {
        region: Region,
    },
    RefreshResolver {
        region: Region,
    },
    NotifyFailToStartObserve {
        region: Region,
        handle: ObserveHandle,
        err: Box<Error>,
    },
    ResolveRegions {
        callback: ResolveRegionsCallback,
        min_ts: TimeStamp,
    },
}

impl std::fmt::Debug for ObserveOp {
    fn fmt(&self, f: &mut fmt::Formatter<'_>) -> fmt::Result {
        match self {
            Self::Start { region } => f.debug_struct("Start").field("region", region).finish(),
            Self::Stop { region } => f.debug_struct("Stop").field("region", region).finish(),
            Self::Destroy { region } => f.debug_struct("Destroy").field("region", region).finish(),
            Self::RefreshResolver { region } => f
                .debug_struct("RefreshResolver")
                .field("region", region)
                .finish(),
            Self::NotifyFailToStartObserve {
                region,
                handle,
                err,
            } => f
                .debug_struct("NotifyFailToStartObserve")
                .field("region", region)
                .field("handle", handle)
                .field("err", err)
                .finish(),
            Self::ResolveRegions { min_ts, .. } => f
                .debug_struct("ResolveRegions")
                .field("min_ts", min_ts)
                .field("callback", &format_args!("fn {{ .. }}"))
                .finish(),
        }
    }
}

impl fmt::Debug for Task {
    fn fmt(&self, f: &mut fmt::Formatter<'_>) -> fmt::Result {
        match self {
            Self::WatchTask(arg0) => f.debug_tuple("WatchTask").field(arg0).finish(),
            Self::BatchEvent(arg0) => f
                .debug_tuple("BatchEvent")
                .field(&format!("[{} events...]", arg0.len()))
                .finish(),
            Self::ChangeConfig(arg0) => f.debug_tuple("ChangeConfig").field(arg0).finish(),
            Self::Flush(arg0) => f.debug_tuple("Flush").field(arg0).finish(),
            Self::ModifyObserve(op) => f.debug_tuple("ModifyObserve").field(op).finish(),
            Self::ForceFlush(arg0) => f.debug_tuple("ForceFlush").field(arg0).finish(),
            Self::FatalError(task, err) => {
                f.debug_tuple("FatalError").field(task).field(err).finish()
            }
            Self::Sync(..) => f.debug_tuple("Sync").finish(),
            Self::MarkFailover(t) => f
                .debug_tuple("MarkFailover")
                .field(&format_args!("{:?} ago", t.saturating_elapsed()))
                .finish(),
            Self::FlushWithMinTs(arg0, arg1) => f
                .debug_tuple("FlushWithMinTs")
                .field(arg0)
                .field(arg1)
                .finish(),
            Self::RegionCheckpointsOp(s) => f.debug_tuple("GetRegionCheckpoints").field(s).finish(),
        }
    }
}

impl fmt::Display for Task {
    fn fmt(&self, f: &mut fmt::Formatter<'_>) -> fmt::Result {
        write!(f, "{:?}", self)
    }
}

impl Task {
    fn label(&self) -> &'static str {
        match self {
            Task::WatchTask(w) => match w {
                TaskOp::AddTask(_) => "watch_task.add",
                TaskOp::RemoveTask(_) => "watch_task.remove",
                TaskOp::PauseTask(_) => "watch_task.pause",
                TaskOp::ResumeTask(_) => "watch_task.resume",
            },
            Task::BatchEvent(_) => "batch_event",
            Task::ChangeConfig(_) => "change_config",
            Task::Flush(_) => "flush",
            Task::ModifyObserve(o) => match o {
                ObserveOp::Start { .. } => "modify_observe.start",
                ObserveOp::Stop { .. } => "modify_observe.stop",
                ObserveOp::Destroy { .. } => "modify_observe.destroy",
                ObserveOp::RefreshResolver { .. } => "modify_observe.refresh_resolver",
                ObserveOp::NotifyFailToStartObserve { .. } => "modify_observe.retry",
                ObserveOp::ResolveRegions { .. } => "modify_observe.resolve",
            },
            Task::ForceFlush(_) => "force_flush",
            Task::FatalError(..) => "fatal_error",
            Task::Sync(..) => "sync",
            Task::MarkFailover(_) => "mark_failover",
            Task::FlushWithMinTs(..) => "flush_with_min_ts",
            Task::RegionCheckpointsOp(..) => "get_checkpoints",
        }
    }
}

impl<S, R, E, RT, PDC> Runnable for Endpoint<S, R, E, RT, PDC>
where
    S: MetaStore + 'static,
    R: RegionInfoProvider + Clone + 'static,
    E: KvEngine,
    RT: RaftStoreRouter<E> + 'static,
    PDC: PdClient + 'static,
{
    type Task = Task;

    fn run(&mut self, task: Task) {
        self.run_task(task)
    }
}<|MERGE_RESOLUTION|>--- conflicted
+++ resolved
@@ -754,60 +754,7 @@
                     // We cannot advance the resolved ts for now.
                     return Ok(());
                 }
-<<<<<<< HEAD
                 flush_ob.after(&task, rts).await?
-=======
-                if !can_advance() {
-                    let cp_now =
-                        meta_cli
-                            .get_local_task_checkpoint(&task)
-                            .await
-                            .context(format_args!(
-                                "during checking whether we should skip advencing ts to {}.",
-                                rts
-                            ))?;
-                    // if we need to roll back checkpoint ts, don't prevent it.
-                    if rts >= cp_now.into_inner() {
-                        info!("skipping advance checkpoint."; "rts" => %rts, "old_rts" => %cp_now);
-                        return Ok(());
-                    }
-                }
-
-                if let Err(err) = pd_cli
-                    .update_service_safe_point(
-                        format!("backup-stream-{}-{}", task, store_id),
-                        TimeStamp::new(rts - 1),
-                        // Add a service safe point for 12 hour.
-                        // It would probably be safe.
-                        ReadableDuration::hours(CHECKPOINT_SAFEPOINT_TTL_IF_NOT_ADVANCE).0,
-                    )
-                    .await
-                {
-                    Error::from(err).report("failed to update service safe point!");
-                    // don't give up?
-                }
-                // Optionally upload the region checkpoint.
-                // Unless in some exteme condition, skipping upload the region checkpoint won't lead to data loss.
-                if let Err(err) = meta_cli.upload_region_checkpoint(&task, &checkpoints).await {
-                    err.report("failed to upload region checkpoint");
-                }
-                // we can advance the progress at next time.
-                // return early so we won't be mislead by the metrics.
-                meta_cli
-                    .set_local_task_checkpoint(&task, rts)
-                    .await
-                    .context(format_args!("on flushing task {}", task))?;
-
-                // Currently, we only support one task at the same time,
-                // so use the task as label would be ok.
-                metrics::STORE_CHECKPOINT_TS
-                    .with_label_values(&[task.as_str()])
-                    .set(rts as _);
-                meta_cli
-                    .clear_region_checkpoint(&task, fresh_regions.as_slice())
-                    .await
-                    .context(format_args!("on clearing the checkpoint for task {}", task))?;
->>>>>>> dad41a79
             }
             Ok(())
         }
